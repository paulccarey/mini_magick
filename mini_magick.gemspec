--- conflicted
+++ resolved
@@ -7,15 +7,9 @@
   s.summary     = "Manipulate images with minimal use of memory via ImageMagick / GraphicsMagick"
   s.description = ""
   
-<<<<<<< HEAD
-  s.authors     = ["Corey Johnson", "Hampton Catlin", "Peter Kieltyka"]
-  s.email       = ["probablycorey@gmail.com", "hcatlin@gmail.com", "peter@nulayer.com"]
-  s.homepage    = "http://github.com/hcatlin/mini_magick"
-=======
-  s.authors     = ["Corey Johnson", "Peter Kieltyka"]
-  s.email       = ["probablycorey@gmail.com", "peter@nulayer.com"]
-  s.homepage    = "http://github.com/pkieltyka/mini_magick"
->>>>>>> 24be7250
+  s.authors     = ["Corey Johnson", "Peter Kieltyka", "Hampton Catlin"]
+  s.email       = ["probablycorey@gmail.com", "peter@nulayer.com", "hcatlin@gmail.com"]
+  s.homepage    = "http://github.com/probablycorey/mini_magick"
 
   s.files        = Dir['README.rdoc', 'VERSION', 'MIT-LICENSE', 'Rakefile', 'lib/**/*']
   s.test_files   = Dir['test/**/*']
