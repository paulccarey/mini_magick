require 'tempfile'

module MiniMagick
  class << self
    attr_accessor :processor
    attr_accessor :use_subexec
    attr_accessor :timeout
  end
  
  # Subexec only works with 1.9
  if RUBY_VERSION[0..2].to_f < 1.8
    self.use_subexec = true
    require 'subexec'
  end
  
  class Error < RuntimeError; end
  class Invalid < StandardError; end

  class Image
    attr :path
    attr :tempfile
    attr :output

    # Class Methods
    # -------------
    class << self
      def from_blob(blob, ext = nil)
        begin
          tempfile = Tempfile.new(['mini_magick', ext.to_s])
          tempfile.binmode
          tempfile.write(blob)
        ensure
          tempfile.close if tempfile
        end

        return self.new(tempfile.path, tempfile)
      end

      # Use this if you don't want to overwrite the image file
      def open(image_path)
        File.open(image_path, "rb") do |f|
          self.from_blob(f.read, File.extname(image_path))
        end
      end
      alias_method :from_file, :open
    end

    # Instance Methods
    # ----------------
    def initialize(input_path, tempfile=nil)
      @path = input_path
      @tempfile = tempfile # ensures that the tempfile will stick around until this image is garbage collected.

      # Ensure that the file is an image
      run_command("identify", @path)
    end

    # For reference see http://www.imagemagick.org/script/command-line-options.php#format
    def [](value)
      # Why do I go to the trouble of putting in newlines? Because otherwise animated gifs screw everything up
      case value.to_s
      when "format"
        run_command("identify", "-format", format_option("%m"), @path).split("\n")[0]
      when "height"
        run_command("identify", "-format", format_option("%h"), @path).split("\n")[0].to_i
      when "width"
        run_command("identify", "-format", format_option("%w"), @path).split("\n")[0].to_i
      when "dimensions"
        run_command("identify", "-format", format_option("%w %h"), @path).split("\n")[0].split.map{|v|v.to_i}
      when "size"
        File.size(@path) # Do this because calling identify -format "%b" on an animated gif fails!
      when "original_at"
        # Get the EXIF original capture as a Time object
        Time.local(*self["EXIF:DateTimeOriginal"].split(/:|\s+/)) rescue nil
      when /^EXIF\:/i
        result = run_command('identify', '-format', "\"%[#{value}]\"", @path).chop
        if result.include?(",")
          read_character_data(result)
        else
          result
        end
      else
        run_command('identify', '-format', "\"#{value}\"", @path).split("\n")[0]
      end
    end

    # Sends raw commands to imagemagick's mogrify command. The image path is automatically appended to the command
    def <<(*args)
      run_command("mogrify", *args << @path)
    end

    # This is a 'special' command because it needs to change @path to reflect the new extension
    # Formatting an animation into a non-animated type will result in ImageMagick creating multiple
    # pages (starting with 0).  You can choose which page you want to manipulate.  We default to the
    # first page.
    def format(format, page=0)
      run_command("mogrify", "-format", format, @path)

      old_path = @path.dup
      @path.sub!(/(\.\w*)?$/, ".#{format}")
      File.delete(old_path) unless old_path == @path

      unless File.exists?(@path)
        begin
          FileUtils.copy_file(@path.sub(".#{format}", "-#{page}.#{format}"), @path)
        rescue => ex
          raise MiniMagickError, "Unable to format to #{format}; #{ex}" unless File.exist?(@path)
        end
      end
    ensure
      Dir[@path.sub(/(\.\w+)?$/, "-[0-9]*.#{format}")].each do |fname|
        File.unlink(fname)
      end
    end
    
    # Collapse images with sequences to the first frame (ie. animated gifs) and
    # preserve quality
    def collapse!
      run_command("mogrify", "-quality", "100", "#{path}[0]")
    end

    # Writes the temporary image that we are using for processing to the output path
    def write(output_path)
      FileUtils.copy_file @path, output_path
      run_command "identify", output_path # Verify that we have a good image
    end

    # Give you raw data back
    def to_blob
      f = File.new @path
      f.binmode
      f.read
    ensure
      f.close if f
    end

    # If an unknown method is called then it is sent through the morgrify program
    # Look here to find all the commands (http://www.imagemagick.org/script/mogrify.php)
    def method_missing(symbol, *args)
      args.push(@path) # push the path onto the end
      run_command("mogrify", "-#{symbol}", *args)
      self
    end

    # You can use multiple commands together using this method
    def combine_options(&block)
      c = CommandBuilder.new
      block.call c
      run_command("mogrify", *c.args << @path)
    end

    # Check to see if we are running on win32 -- we need to escape things differently
    def windows?
      !(RUBY_PLATFORM =~ /win32/).nil?
    end

    # Outputs a carriage-return delimited format string for Unix and Windows
    def format_option(format)
      windows? ? "#{format}\\n" : "#{format}\\\\n"
    end

    def run_command(command, *args)
      args.collect! do |arg|        
        # args can contain characters like '>' so we must escape them, but don't quote switches
        if arg !~ /^[\+\-]/
          "\"#{arg}\""
        else
          arg.to_s
        end
      end

      command = "#{MiniMagick.processor} #{command} #{args.join(' ')}".strip

      if ::MiniMagick.use_subexec
        sub = Subexec.run(command, :timeout => MiniMagick.timeout)
        exit_status = sub.exitstatus
        output = sub.output
      else
        output = `#{command} 2>&1`
        exit_status = $?.exitstatus
      end
      
      if exit_status != 0
        # Clean up after ourselves in case of an error
        destroy!
        
        # Raise the appropriate error
        if output =~ /no decode delegate/i || output =~ /did not return an image/i
          raise Invalid, output
        else
<<<<<<< HEAD
          raise Error, "Command (#{command.inspect}) failed: #{{:status_code => exit_status, :output => output}.inspect}"
=======
          # TODO: should we do something different if the command times out ...?
          # its definitely better for logging.. otherwise we dont really know
          raise Error, "Command (#{command.inspect}) failed: #{{:status_code => sub.exitstatus, :output => sub.output}.inspect}"
>>>>>>> 24be7250
        end
      else
        output
      end
    end
    
    def destroy!
      return if tempfile.nil?
      File.unlink(tempfile.path)
      @tempfile = nil
    end
    
    private
      # Sometimes we get back a list of character values
      def read_character_data(list_of_characters)
        chars = list_of_characters.gsub(" ", "").split(",")
        result = ""
        chars.each do |val|
          result << ("%c" % val.to_i)
        end
        result
      end
  end

  class CommandBuilder
    attr :args

    def initialize
      @args = []
    end

    def method_missing(symbol, *args)
      @args << "-#{symbol}"
      @args += args
    end

    def +(value)
      @args << "+#{value}"
    end
  end
end<|MERGE_RESOLUTION|>--- conflicted
+++ resolved
@@ -188,13 +188,10 @@
         if output =~ /no decode delegate/i || output =~ /did not return an image/i
           raise Invalid, output
         else
-<<<<<<< HEAD
-          raise Error, "Command (#{command.inspect}) failed: #{{:status_code => exit_status, :output => output}.inspect}"
-=======
+
           # TODO: should we do something different if the command times out ...?
           # its definitely better for logging.. otherwise we dont really know
-          raise Error, "Command (#{command.inspect}) failed: #{{:status_code => sub.exitstatus, :output => sub.output}.inspect}"
->>>>>>> 24be7250
+          raise Error, "Command (#{command.inspect}) failed: #{{:status_code => exit_status, :output => output}.inspect}"
         end
       else
         output
